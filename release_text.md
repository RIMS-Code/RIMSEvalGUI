--- conflicted
+++ resolved
@@ -3,12 +3,8 @@
 RIMSEvalGUI release based on the latest `rimseval` version `v2.0.2`.
 
 **Main Changes to GUI:**
-<<<<<<< HEAD
 - Integrals can now be saved to a `csv` file from the menu and with keyboard shortcuts. This is mostly in preparation for the full data evaluator.
 - By default, the theme is now chosen from according to the OS settings. Dark and light themes can still be set manually (and won't be overwritten if chosen).
-=======
-- Peak overlaps now only trigger a question to the user to confirm the intention.
->>>>>>> 89af8e4a
 
 
 Changes in `rimseval` package since last version: see [here](https://github.com/RIMS-Code/RIMSEval/releases/tag/v2.0.2).